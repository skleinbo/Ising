--- conflicted
+++ resolved
@@ -190,11 +190,7 @@
 end
 
 function renderloop()
-<<<<<<< HEAD
-    Threads.@spawn begin
-=======
     @async begin
->>>>>>> e07db953
         while fig.scene.events.window_open[]
             t1 = time()
             if run_signal[] && mult[] > 0.0
